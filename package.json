<<<<<<< HEAD
{
  "name": "final-project",
  "version": "0.0.0",
  "private": true,
  "scripts": {
    "start": "node app.js",
    "dev": "nodemon app.js"
  },
  "prisma": {
    "seed": "node prisma/seed.js"
  },
  "dependencies": {
    "@prisma/client": "^5.14.0",
    "bcrypt": "^5.1.1",
    "cookie-parser": "~1.4.4",
    "cors": "^2.8.5",
    "debug": "~2.6.9",
    "dotenv": "^16.4.5",
    "ejs": "^3.1.10",
    "express": "~4.16.1",
    "googleapis": "^137.1.0",
    "imagekit": "^5.0.1",
    "jsonwebtoken": "^9.0.2",
    "morgan": "~1.9.1",
    "multer": "^1.4.5-lts.1",
    "node-cron": "^3.0.3",
    "nodemailer": "^6.9.13",
    "passport": "^0.7.0",
    "passport-google-oauth20": "^2.0.0",
    "path": "^0.12.7",
    "prisma": "^5.14.0",
    "swagger-ui-express": "^5.0.0",
    "yaml": "^2.4.2"
  }
}
=======
{
  "name": "final-project",
  "version": "0.0.0",
  "private": true,
  "scripts": {
    "start": "node app.js",
    "dev": "nodemon app.js"
  },
  "prisma": {
    "seed": "node prisma/seed.js"
  },
  "dependencies": {
    "@prisma/client": "^5.14.0",
    "bcrypt": "^5.1.1",
    "cookie-parser": "~1.4.4",
    "cors": "^2.8.5",
    "debug": "~2.6.9",
    "dotenv": "^16.4.5",
    "ejs": "^3.1.10",
    "express": "~4.16.1",
    "googleapis": "^137.1.0",
    "imagekit": "^5.0.1",
    "jsonwebtoken": "^9.0.2",
    "midtrans-client": "^1.3.1",
    "morgan": "~1.9.1",
    "multer": "^1.4.5-lts.1",
    "nodemailer": "^6.9.13",
    "passport": "^0.7.0",
    "passport-google-oauth20": "^2.0.0",
    "path": "^0.12.7",
    "prisma": "^5.14.0",
    "swagger-ui-express": "^5.0.0",
    "yaml": "^2.4.2"
  }
}
>>>>>>> 1f961b7a
<|MERGE_RESOLUTION|>--- conflicted
+++ resolved
@@ -1,4 +1,3 @@
-<<<<<<< HEAD
 {
   "name": "final-project",
   "version": "0.0.0",
@@ -31,43 +30,7 @@
     "path": "^0.12.7",
     "prisma": "^5.14.0",
     "swagger-ui-express": "^5.0.0",
-    "yaml": "^2.4.2"
+    "yaml": "^2.4.2",
+    "midtrans-client": "^1.3.1"
   }
-}
-=======
-{
-  "name": "final-project",
-  "version": "0.0.0",
-  "private": true,
-  "scripts": {
-    "start": "node app.js",
-    "dev": "nodemon app.js"
-  },
-  "prisma": {
-    "seed": "node prisma/seed.js"
-  },
-  "dependencies": {
-    "@prisma/client": "^5.14.0",
-    "bcrypt": "^5.1.1",
-    "cookie-parser": "~1.4.4",
-    "cors": "^2.8.5",
-    "debug": "~2.6.9",
-    "dotenv": "^16.4.5",
-    "ejs": "^3.1.10",
-    "express": "~4.16.1",
-    "googleapis": "^137.1.0",
-    "imagekit": "^5.0.1",
-    "jsonwebtoken": "^9.0.2",
-    "midtrans-client": "^1.3.1",
-    "morgan": "~1.9.1",
-    "multer": "^1.4.5-lts.1",
-    "nodemailer": "^6.9.13",
-    "passport": "^0.7.0",
-    "passport-google-oauth20": "^2.0.0",
-    "path": "^0.12.7",
-    "prisma": "^5.14.0",
-    "swagger-ui-express": "^5.0.0",
-    "yaml": "^2.4.2"
-  }
-}
->>>>>>> 1f961b7a
+}