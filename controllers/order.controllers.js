const { PrismaClient } = require("@prisma/client");
const prisma = new PrismaClient();
const { generatedOrderCode } = require("../utils/orderCodeGenerator");
<<<<<<< HEAD
const { formatDateTimeToUTC } = require("../utils/formattedDate");
const imageKit = require("../libs/imagekit");
=======
const { formatDateTimeToUTC, formatDateToUTC, formatTimeToUTC } = require("../utils/formattedDate");
const imageKit = require("../libs/imagekit")
>>>>>>> 3498ed61
const qr = require("qr-image");

module.exports = {
  order: async (req, res, next) => {
    if (!req.user || !req.user.id) {
      return res.status(401).json({
        status: "error",
        message: "User not authenticated",
        data: null,
      });
    }

    const detailFlightId = req.params.detailFlightId;
    const { passengers } = req.body;

    // Validate passenger data
    if (!passengers || !passengers.length) {
      return res.status(400).json({
        status: "error",
        message: "No passengers provided",
        data: null,
      });
    }

    const requiredFields = [
      "title",
      "fullname",
      "family_name",
      "birth_date",
      "nationality",
      "identity_type",
      "identity_number",
      "expired_date",
      "issuing_country",
    ];
    for (const passenger of passengers) {
      for (const field of requiredFields) {
        if (!passenger[field]) {
          return res.status(400).json({
            status: "error",
            message: `Missing '${field}' in passenger details`,
            data: null,
          });
        }
      }
    }

    try {
      const newOrder = await prisma.order.create({
        data: {
          user: { connect: { id: req.user.id } },
          detailFlight: { connect: { id: parseInt(detailFlightId) } },
          code: generatedOrderCode(),
          status: "unpaid",
          expired_paid: new Date(new Date().getTime() + 24 * 60 * 60 * 1000),
          passenger: {
            createMany: {
              data: passengers.map((passenger) => ({
                title: passenger.title,
                fullname: passenger.fullname,
                family_name: passenger.family_name,
                birth_date: new Date(passenger.birth_date),
                nationality: passenger.nationality,
                identity_type: passenger.identity_type,
                identity_number: passenger.identity_number,
                expired_date: new Date(passenger.expired_date),
                issuing_country: passenger.issuing_country,
              })),
            },
          },
        },
        include: {
          passenger: true,
        },
      });

      const notification = await prisma.notification.create({
        data: {
<<<<<<< HEAD
          title: "Order",
          message: `Your order with booking code ${
            newOrder.code
          } is currently unpaid. Please completed your payment before ${formatDateTimeToUTC(
            newOrder.expired_paid.toISOString()
          )}.`,
=======
          title: "Payment Status: Unpaid",
          message: `Your order with booking code ${newOrder.code
            } is currently unpaid. Please completed your payment ${formatDateTimeToUTC(
              newOrder.expired_paid.toISOString()
            )}.`,
>>>>>>> 3498ed61
          createdAt: new Date().toISOString(),
          user: { connect: { id: req.user.id } },
        },
      });

      return res.status(201).json({
        status: "success",
        message: "Order created successfully",
        data: newOrder,
      });
    } catch (error) {
      next(error);
    }
  },

  getAll: async (req, res, next) => {
    try {
      const { id } = req.user;
      const { find, startDate, endDate, filter } = req.query;

      const conditions = {
        user_id: id,
      };

      if (find) {
        conditions.code = { contains: find };
      }

      if (startDate) {
        const start = new Date(startDate);
        start.setUTCHours(0, 0, 0, 0);

        if (endDate) {
          const end = new Date(endDate);
          end.setUTCHours(23, 59, 59, 999);
          conditions.expired_paid = {
            gte: start,
            lte: end
          };
        } else {
          conditions.expired_paid = {
            gte: start
          };
        }
      }

      if (filter) {
        conditions.status = { equals: filter, mode: 'insensitive' };
      }

      const orders = await prisma.order.findMany({
        where: conditions,
        select: {
          id: true,
          status: true,
          code: true,
          detail_flight_id: true,
          expired_paid: true,
          detailFlight: {
            select: {
              id: true,
              price: true,
              detailPlaneId: {
                select: {
                  seat_class: {
                    select: {
                      id: true,
                      type_class: true,
                    },
                  },
                },
              },
              flight: {
                select: {
                  id: true,
                  flight_number: true,
                  time_arrive: true,
                  time_departure: true,
                  date_flight: true,
                  estimation_minute: true,
                  city_arrive: {
                    select: {
                      id: true,
                      name: true,
                      code: true,
                      airport_name: true,
                    },
                  },
                  city_destination: {
                    select: {
                      id: true,
                      name: true,
                      code: true,
                      airport_name: true,
                    },
                  },
                },
              },
            },
          },
        },
      });

      orders.forEach((value) => {
        value.expired_paid = formatDateTimeToUTC(value.expired_paid);
      });

      return res.status(200).json({
        status: true,
        message: "Get all orders successfully",
        data: orders,
      });
    } catch (error) {
      next(error);
    }
  },

  getDetail: async (req, res, next) => {
    try {
      const { orderId } = req.params;

      const order = await prisma.order.findUnique({
        where: { id: parseInt(orderId) },
        select: {
          id: true,
          status: true,
          code: true,
          detail_flight_id: true,
          expired_paid: true,
          passenger: true,
          detailFlight: {
            select: {
              id: true,
              flight_id: true,
              detail_plane_id: true,
              price: true,
              flight: {
                select: {
                  id: true,
                  flight_number: true,
                  time_arrive: true,
                  time_departure: true,
                  date_flight: true,
                  estimation_minute: true,
                  city_arrive: {
                    select: {
                      id: true,
                      name: true,
                      code: true,
                      airport_name: true,
                    },
                  },
                  city_destination: {
                    select: {
                      id: true,
                      name: true,
                      code: true,
                      airport_name: true,
                    },
                  },
                },
              },
            },
          },
        },
      });

      if (!order) {
        return res.status(404).json({
          status: false,
          message: `Order with id ${orderId} not found`,
          data: null,
        });
      }

      if (order.detailFlight && order.detailFlight.detail_plane_id) {
        const detailPlane = await prisma.detailPlane.findUnique({
          where: { id: order.detailFlight.detail_plane_id },
          include: {
            plane: true,
            seat_class: true,
          },
        });

        order.detailFlight.detailPlane = detailPlane;
      }
      order.detailFlight.flight.date_flight = formatDateToUTC(order.detailFlight.flight.date_flight)
      order.detailFlight.flight.time_arrive = formatTimeToUTC(order.detailFlight.flight.time_arrive)
      order.detailFlight.flight.time_departure = formatTimeToUTC(order.detailFlight.flight.time_departure)
      order.expired_paid = formatDateTimeToUTC(order.expired_paid);

      return res.status(200).json({
        status: true,
        message: "Get detail orders successfully",
        data: order,
      });
    } catch (error) {
      next(error);
    }
  },
  generateQR: async (req, res, next) => {
    try {
      let { qr_data } = req.body;

      if (!qr_data) {
        return res.status(400).json({
          status: false,
          message: "qr_data is required",
          data: null,
        });
      }

      if (typeof qr_data !== "string") {
        return res.status(400).json({
          status: false,
          message: "qr_data must be a string",
          data: null,
        });
      }

      let qrCode = qr.imageSync(qr_data, { type: "png" });

      let { url } = await imageKit.upload({
        fileName: Date.now() + ".png",
        file: qrCode.toString("base64"),
      });

      return res.status(201).json({
        status: true,
        message: "Generate QR-Code Successfully",
        data: url,
      });
    } catch (error) {
      next(error);
    }
  },
};
<|MERGE_RESOLUTION|>--- conflicted
+++ resolved
@@ -1,339 +1,326 @@
-const { PrismaClient } = require("@prisma/client");
-const prisma = new PrismaClient();
-const { generatedOrderCode } = require("../utils/orderCodeGenerator");
-<<<<<<< HEAD
-const { formatDateTimeToUTC } = require("../utils/formattedDate");
-const imageKit = require("../libs/imagekit");
-=======
-const { formatDateTimeToUTC, formatDateToUTC, formatTimeToUTC } = require("../utils/formattedDate");
-const imageKit = require("../libs/imagekit")
->>>>>>> 3498ed61
-const qr = require("qr-image");
-
-module.exports = {
-  order: async (req, res, next) => {
-    if (!req.user || !req.user.id) {
-      return res.status(401).json({
-        status: "error",
-        message: "User not authenticated",
-        data: null,
-      });
-    }
-
-    const detailFlightId = req.params.detailFlightId;
-    const { passengers } = req.body;
-
-    // Validate passenger data
-    if (!passengers || !passengers.length) {
-      return res.status(400).json({
-        status: "error",
-        message: "No passengers provided",
-        data: null,
-      });
-    }
-
-    const requiredFields = [
-      "title",
-      "fullname",
-      "family_name",
-      "birth_date",
-      "nationality",
-      "identity_type",
-      "identity_number",
-      "expired_date",
-      "issuing_country",
-    ];
-    for (const passenger of passengers) {
-      for (const field of requiredFields) {
-        if (!passenger[field]) {
-          return res.status(400).json({
-            status: "error",
-            message: `Missing '${field}' in passenger details`,
-            data: null,
-          });
-        }
-      }
-    }
-
-    try {
-      const newOrder = await prisma.order.create({
-        data: {
-          user: { connect: { id: req.user.id } },
-          detailFlight: { connect: { id: parseInt(detailFlightId) } },
-          code: generatedOrderCode(),
-          status: "unpaid",
-          expired_paid: new Date(new Date().getTime() + 24 * 60 * 60 * 1000),
-          passenger: {
-            createMany: {
-              data: passengers.map((passenger) => ({
-                title: passenger.title,
-                fullname: passenger.fullname,
-                family_name: passenger.family_name,
-                birth_date: new Date(passenger.birth_date),
-                nationality: passenger.nationality,
-                identity_type: passenger.identity_type,
-                identity_number: passenger.identity_number,
-                expired_date: new Date(passenger.expired_date),
-                issuing_country: passenger.issuing_country,
-              })),
-            },
-          },
-        },
-        include: {
-          passenger: true,
-        },
-      });
-
-      const notification = await prisma.notification.create({
-        data: {
-<<<<<<< HEAD
-          title: "Order",
-          message: `Your order with booking code ${
-            newOrder.code
-          } is currently unpaid. Please completed your payment before ${formatDateTimeToUTC(
-            newOrder.expired_paid.toISOString()
-          )}.`,
-=======
-          title: "Payment Status: Unpaid",
-          message: `Your order with booking code ${newOrder.code
-            } is currently unpaid. Please completed your payment ${formatDateTimeToUTC(
-              newOrder.expired_paid.toISOString()
-            )}.`,
->>>>>>> 3498ed61
-          createdAt: new Date().toISOString(),
-          user: { connect: { id: req.user.id } },
-        },
-      });
-
-      return res.status(201).json({
-        status: "success",
-        message: "Order created successfully",
-        data: newOrder,
-      });
-    } catch (error) {
-      next(error);
-    }
-  },
-
-  getAll: async (req, res, next) => {
-    try {
-      const { id } = req.user;
-      const { find, startDate, endDate, filter } = req.query;
-
-      const conditions = {
-        user_id: id,
-      };
-
-      if (find) {
-        conditions.code = { contains: find };
-      }
-
-      if (startDate) {
-        const start = new Date(startDate);
-        start.setUTCHours(0, 0, 0, 0);
-
-        if (endDate) {
-          const end = new Date(endDate);
-          end.setUTCHours(23, 59, 59, 999);
-          conditions.expired_paid = {
-            gte: start,
-            lte: end
-          };
-        } else {
-          conditions.expired_paid = {
-            gte: start
-          };
-        }
-      }
-
-      if (filter) {
-        conditions.status = { equals: filter, mode: 'insensitive' };
-      }
-
-      const orders = await prisma.order.findMany({
-        where: conditions,
-        select: {
-          id: true,
-          status: true,
-          code: true,
-          detail_flight_id: true,
-          expired_paid: true,
-          detailFlight: {
-            select: {
-              id: true,
-              price: true,
-              detailPlaneId: {
-                select: {
-                  seat_class: {
-                    select: {
-                      id: true,
-                      type_class: true,
-                    },
-                  },
-                },
-              },
-              flight: {
-                select: {
-                  id: true,
-                  flight_number: true,
-                  time_arrive: true,
-                  time_departure: true,
-                  date_flight: true,
-                  estimation_minute: true,
-                  city_arrive: {
-                    select: {
-                      id: true,
-                      name: true,
-                      code: true,
-                      airport_name: true,
-                    },
-                  },
-                  city_destination: {
-                    select: {
-                      id: true,
-                      name: true,
-                      code: true,
-                      airport_name: true,
-                    },
-                  },
-                },
-              },
-            },
-          },
-        },
-      });
-
-      orders.forEach((value) => {
-        value.expired_paid = formatDateTimeToUTC(value.expired_paid);
-      });
-
-      return res.status(200).json({
-        status: true,
-        message: "Get all orders successfully",
-        data: orders,
-      });
-    } catch (error) {
-      next(error);
-    }
-  },
-
-  getDetail: async (req, res, next) => {
-    try {
-      const { orderId } = req.params;
-
-      const order = await prisma.order.findUnique({
-        where: { id: parseInt(orderId) },
-        select: {
-          id: true,
-          status: true,
-          code: true,
-          detail_flight_id: true,
-          expired_paid: true,
-          passenger: true,
-          detailFlight: {
-            select: {
-              id: true,
-              flight_id: true,
-              detail_plane_id: true,
-              price: true,
-              flight: {
-                select: {
-                  id: true,
-                  flight_number: true,
-                  time_arrive: true,
-                  time_departure: true,
-                  date_flight: true,
-                  estimation_minute: true,
-                  city_arrive: {
-                    select: {
-                      id: true,
-                      name: true,
-                      code: true,
-                      airport_name: true,
-                    },
-                  },
-                  city_destination: {
-                    select: {
-                      id: true,
-                      name: true,
-                      code: true,
-                      airport_name: true,
-                    },
-                  },
-                },
-              },
-            },
-          },
-        },
-      });
-
-      if (!order) {
-        return res.status(404).json({
-          status: false,
-          message: `Order with id ${orderId} not found`,
-          data: null,
-        });
-      }
-
-      if (order.detailFlight && order.detailFlight.detail_plane_id) {
-        const detailPlane = await prisma.detailPlane.findUnique({
-          where: { id: order.detailFlight.detail_plane_id },
-          include: {
-            plane: true,
-            seat_class: true,
-          },
-        });
-
-        order.detailFlight.detailPlane = detailPlane;
-      }
-      order.detailFlight.flight.date_flight = formatDateToUTC(order.detailFlight.flight.date_flight)
-      order.detailFlight.flight.time_arrive = formatTimeToUTC(order.detailFlight.flight.time_arrive)
-      order.detailFlight.flight.time_departure = formatTimeToUTC(order.detailFlight.flight.time_departure)
-      order.expired_paid = formatDateTimeToUTC(order.expired_paid);
-
-      return res.status(200).json({
-        status: true,
-        message: "Get detail orders successfully",
-        data: order,
-      });
-    } catch (error) {
-      next(error);
-    }
-  },
-  generateQR: async (req, res, next) => {
-    try {
-      let { qr_data } = req.body;
-
-      if (!qr_data) {
-        return res.status(400).json({
-          status: false,
-          message: "qr_data is required",
-          data: null,
-        });
-      }
-
-      if (typeof qr_data !== "string") {
-        return res.status(400).json({
-          status: false,
-          message: "qr_data must be a string",
-          data: null,
-        });
-      }
-
-      let qrCode = qr.imageSync(qr_data, { type: "png" });
-
-      let { url } = await imageKit.upload({
-        fileName: Date.now() + ".png",
-        file: qrCode.toString("base64"),
-      });
-
-      return res.status(201).json({
-        status: true,
-        message: "Generate QR-Code Successfully",
-        data: url,
-      });
-    } catch (error) {
-      next(error);
-    }
-  },
-};
+const { PrismaClient } = require("@prisma/client");
+const prisma = new PrismaClient();
+const { generatedOrderCode } = require("../utils/orderCodeGenerator");
+const { formatDateTimeToUTC, formatDateToUTC, formatTimeToUTC } = require("../utils/formattedDate");
+const imageKit = require("../libs/imagekit")
+const qr = require("qr-image");
+
+module.exports = {
+  order: async (req, res, next) => {
+    if (!req.user || !req.user.id) {
+      return res.status(401).json({
+        status: "error",
+        message: "User not authenticated",
+        data: null,
+      });
+    }
+
+    const detailFlightId = req.params.detailFlightId;
+    const { passengers } = req.body;
+
+    // Validate passenger data
+    if (!passengers || !passengers.length) {
+      return res.status(400).json({
+        status: "error",
+        message: "No passengers provided",
+        data: null,
+      });
+    }
+
+    const requiredFields = [
+      "title",
+      "fullname",
+      "family_name",
+      "birth_date",
+      "nationality",
+      "identity_type",
+      "identity_number",
+      "expired_date",
+      "issuing_country",
+    ];
+    for (const passenger of passengers) {
+      for (const field of requiredFields) {
+        if (!passenger[field]) {
+          return res.status(400).json({
+            status: "error",
+            message: `Missing '${field}' in passenger details`,
+            data: null,
+          });
+        }
+      }
+    }
+
+    try {
+      const newOrder = await prisma.order.create({
+        data: {
+          user: { connect: { id: req.user.id } },
+          detailFlight: { connect: { id: parseInt(detailFlightId) } },
+          code: generatedOrderCode(),
+          status: "unpaid",
+          expired_paid: new Date(new Date().getTime() + 24 * 60 * 60 * 1000),
+          passenger: {
+            createMany: {
+              data: passengers.map((passenger) => ({
+                title: passenger.title,
+                fullname: passenger.fullname,
+                family_name: passenger.family_name,
+                birth_date: new Date(passenger.birth_date),
+                nationality: passenger.nationality,
+                identity_type: passenger.identity_type,
+                identity_number: passenger.identity_number,
+                expired_date: new Date(passenger.expired_date),
+                issuing_country: passenger.issuing_country,
+              })),
+            },
+          },
+        },
+        include: {
+          passenger: true,
+        },
+      });
+
+      const notification = await prisma.notification.create({
+        data: {
+          title: "Order",
+          message: `Your order with booking code ${
+            newOrder.code
+          } is currently unpaid. Please completed your payment before ${formatDateTimeToUTC(
+            newOrder.expired_paid.toISOString()
+          )}.`,
+          createdAt: new Date().toISOString(),
+          user: { connect: { id: req.user.id } },
+        },
+      });
+
+      return res.status(201).json({
+        status: "success",
+        message: "Order created successfully",
+        data: newOrder,
+      });
+    } catch (error) {
+      next(error);
+    }
+  },
+
+  getAll: async (req, res, next) => {
+    try {
+      const { id } = req.user;
+      const { find, startDate, endDate, filter } = req.query;
+
+      const conditions = {
+        user_id: id,
+      };
+
+      if (find) {
+        conditions.code = { contains: find };
+      }
+
+      if (startDate) {
+        const start = new Date(startDate);
+        start.setUTCHours(0, 0, 0, 0);
+
+        if (endDate) {
+          const end = new Date(endDate);
+          end.setUTCHours(23, 59, 59, 999);
+          conditions.expired_paid = {
+            gte: start,
+            lte: end
+          };
+        } else {
+          conditions.expired_paid = {
+            gte: start
+          };
+        }
+      }
+
+      if (filter) {
+        conditions.status = { equals: filter, mode: 'insensitive' };
+      }
+
+      const orders = await prisma.order.findMany({
+        where: conditions,
+        select: {
+          id: true,
+          status: true,
+          code: true,
+          detail_flight_id: true,
+          expired_paid: true,
+          detailFlight: {
+            select: {
+              id: true,
+              price: true,
+              detailPlaneId: {
+                select: {
+                  seat_class: {
+                    select: {
+                      id: true,
+                      type_class: true,
+                    },
+                  },
+                },
+              },
+              flight: {
+                select: {
+                  id: true,
+                  flight_number: true,
+                  time_arrive: true,
+                  time_departure: true,
+                  date_flight: true,
+                  estimation_minute: true,
+                  city_arrive: {
+                    select: {
+                      id: true,
+                      name: true,
+                      code: true,
+                      airport_name: true,
+                    },
+                  },
+                  city_destination: {
+                    select: {
+                      id: true,
+                      name: true,
+                      code: true,
+                      airport_name: true,
+                    },
+                  },
+                },
+              },
+            },
+          },
+        },
+      });
+
+      orders.forEach((value) => {
+        value.expired_paid = formatDateTimeToUTC(value.expired_paid);
+      });
+
+      return res.status(200).json({
+        status: true,
+        message: "Get all orders successfully",
+        data: orders,
+      });
+    } catch (error) {
+      next(error);
+    }
+  },
+
+  getDetail: async (req, res, next) => {
+    try {
+      const { orderId } = req.params;
+
+      const order = await prisma.order.findUnique({
+        where: { id: parseInt(orderId) },
+        select: {
+          id: true,
+          status: true,
+          code: true,
+          detail_flight_id: true,
+          expired_paid: true,
+          passenger: true,
+          detailFlight: {
+            select: {
+              id: true,
+              flight_id: true,
+              detail_plane_id: true,
+              price: true,
+              flight: {
+                select: {
+                  id: true,
+                  flight_number: true,
+                  time_arrive: true,
+                  time_departure: true,
+                  date_flight: true,
+                  estimation_minute: true,
+                  city_arrive: {
+                    select: {
+                      id: true,
+                      name: true,
+                      code: true,
+                      airport_name: true,
+                    },
+                  },
+                  city_destination: {
+                    select: {
+                      id: true,
+                      name: true,
+                      code: true,
+                      airport_name: true,
+                    },
+                  },
+                },
+              },
+            },
+          },
+        },
+      });
+
+      if (!order) {
+        return res.status(404).json({
+          status: false,
+          message: `Order with id ${orderId} not found`,
+          data: null,
+        });
+      }
+
+      if (order.detailFlight && order.detailFlight.detail_plane_id) {
+        const detailPlane = await prisma.detailPlane.findUnique({
+          where: { id: order.detailFlight.detail_plane_id },
+          include: {
+            plane: true,
+            seat_class: true,
+          },
+        });
+
+        order.detailFlight.detailPlane = detailPlane;
+      }
+      order.detailFlight.flight.date_flight = formatDateToUTC(order.detailFlight.flight.date_flight)
+      order.detailFlight.flight.time_arrive = formatTimeToUTC(order.detailFlight.flight.time_arrive)
+      order.detailFlight.flight.time_departure = formatTimeToUTC(order.detailFlight.flight.time_departure)
+      order.expired_paid = formatDateTimeToUTC(order.expired_paid);
+
+      return res.status(200).json({
+        status: true,
+        message: "Get detail orders successfully",
+        data: order,
+      });
+    } catch (error) {
+      next(error);
+    }
+  },
+  generateQR: async (req, res, next) => {
+    try {
+      let { qr_data } = req.body;
+
+      if (!qr_data) {
+        return res.status(400).json({
+          status: false,
+          message: "qr_data is required",
+          data: null,
+        });
+      }
+
+      if (typeof qr_data !== "string") {
+        return res.status(400).json({
+          status: false,
+          message: "qr_data must be a string",
+          data: null,
+        });
+      }
+
+      let qrCode = qr.imageSync(qr_data, { type: "png" });
+
+      let { url } = await imageKit.upload({
+        fileName: Date.now() + ".png",
+        file: qrCode.toString("base64"),
+      });
+
+      return res.status(201).json({
+        status: true,
+        message: "Generate QR-Code Successfully",
+        data: url,
+      });
+    } catch (error) {
+      next(error);
+    }
+  },
+};