<<<<<<< HEAD
const scheduleService = require("../service/schedule_service")
const { formatTimeToUTC, formatAddZeroFront, convertToIso } = require("../utils/formattedDate")

const findSchedule = async (req, res, next) => {
    const { city_arrive_id, city_destination_id, date_departure, seat_class, passenger } = req.body
    if (!city_arrive_id || !city_destination_id || !date_departure || !seat_class || !passenger) {
        return res.status(400).json({
            status: false,
            message: "field cant empty",
            data: null
        })
    }


    let [day, month, year] = date_departure.split('-');

    day = formatAddZeroFront(day)
    month = formatAddZeroFront(month)

    let isoDate = convertToIso({ day, month, year })
    let data = await scheduleService.getDataFind(city_arrive_id, city_destination_id, isoDate)
    if (!data) {
        return res.status(400).json({
            status: false,
            message: "failed retrive schedule data",
            data: null
        })
    }

    data.forEach((v) => {

        v.time_arrive = formatTimeToUTC(v.time_arrive)
        v.time_departure = formatTimeToUTC(v.time_departure)

        let day = v.date_flight.getUTCDate();
        let month = v.date_flight.getUTCMonth() + 1;
        let year = v.date_flight.getUTCFullYear();

        day = day.toString().padStart(2, '0')
        month = month.toString().padStart(2, '0')

        let fullDate = `${day}-${month}-${year}`;
        v.date_flight = fullDate
    })
    return res.status(200).json({
        status: true,
        message: "success retrive schedule data",
        data
    })
}



module.exports = {
    findSchedule
=======
const scheduleService = require("../service/schedule_service")

const findSchedule = async (req, res, next) => {
    const { city_arrive_id, city_destination_id, date_departure, seat_class, passenger } = req.body
    if (!city_arrive_id || !city_destination_id || !date_departure || !seat_class || !passenger) {
        return res.status(400).json({
            status: false,
            message: "field cant empty",
            data: null
        })
    }


    let [day, month, year] = date_departure.split('-');

    if (day.length < 2) {
        day = '0' + day;
    }
    if (month.length < 2) {
        month = '0' + month;
    }

    let isoDate = `${year}-${month}-${day}T00:00:00.000Z`;
    let data = await scheduleService.getDataFind(city_arrive_id, city_destination_id, isoDate)
    if (!data) {
        return res.status(400).json({
            status: false,
            message: "failed retrive schedule data",
            data: null
        })
    }

    data.forEach((v) => {

        v.time_arrive = formatTimeToUTC(v.time_arrive)
        v.time_departure = formatTimeToUTC(v.time_departure)

        let day = v.date_flight.getUTCDate();
        let month = v.date_flight.getUTCMonth() + 1;
        let year = v.date_flight.getUTCFullYear();

        day = day.toString().padStart(2, '0')
        month = month.toString().padStart(2, '0')
        
        let fullDate = `${day}-${month}-${year}`;
        v.date_flight = fullDate
    })
    return res.status(200).json({
        status: true,
        message: "success retrive schedule data",
        data
    })
}

function formatTimeToUTC(dateString) {
    const date = new Date(dateString);
    const hours = date.getUTCHours().toString().padStart(2, '0');
    const minutes = date.getUTCMinutes().toString().padStart(2, '0');
    return `${hours}:${minutes}`;
}

module.exports = {
    findSchedule
>>>>>>> d482cce5
}<|MERGE_RESOLUTION|>--- conflicted
+++ resolved
@@ -1,122 +1,56 @@
-<<<<<<< HEAD
-const scheduleService = require("../service/schedule_service")
-const { formatTimeToUTC, formatAddZeroFront, convertToIso } = require("../utils/formattedDate")
-
-const findSchedule = async (req, res, next) => {
-    const { city_arrive_id, city_destination_id, date_departure, seat_class, passenger } = req.body
-    if (!city_arrive_id || !city_destination_id || !date_departure || !seat_class || !passenger) {
-        return res.status(400).json({
-            status: false,
-            message: "field cant empty",
-            data: null
-        })
-    }
-
-
-    let [day, month, year] = date_departure.split('-');
-
-    day = formatAddZeroFront(day)
-    month = formatAddZeroFront(month)
-
-    let isoDate = convertToIso({ day, month, year })
-    let data = await scheduleService.getDataFind(city_arrive_id, city_destination_id, isoDate)
-    if (!data) {
-        return res.status(400).json({
-            status: false,
-            message: "failed retrive schedule data",
-            data: null
-        })
-    }
-
-    data.forEach((v) => {
-
-        v.time_arrive = formatTimeToUTC(v.time_arrive)
-        v.time_departure = formatTimeToUTC(v.time_departure)
-
-        let day = v.date_flight.getUTCDate();
-        let month = v.date_flight.getUTCMonth() + 1;
-        let year = v.date_flight.getUTCFullYear();
-
-        day = day.toString().padStart(2, '0')
-        month = month.toString().padStart(2, '0')
-
-        let fullDate = `${day}-${month}-${year}`;
-        v.date_flight = fullDate
-    })
-    return res.status(200).json({
-        status: true,
-        message: "success retrive schedule data",
-        data
-    })
-}
-
-
-
-module.exports = {
-    findSchedule
-=======
-const scheduleService = require("../service/schedule_service")
-
-const findSchedule = async (req, res, next) => {
-    const { city_arrive_id, city_destination_id, date_departure, seat_class, passenger } = req.body
-    if (!city_arrive_id || !city_destination_id || !date_departure || !seat_class || !passenger) {
-        return res.status(400).json({
-            status: false,
-            message: "field cant empty",
-            data: null
-        })
-    }
-
-
-    let [day, month, year] = date_departure.split('-');
-
-    if (day.length < 2) {
-        day = '0' + day;
-    }
-    if (month.length < 2) {
-        month = '0' + month;
-    }
-
-    let isoDate = `${year}-${month}-${day}T00:00:00.000Z`;
-    let data = await scheduleService.getDataFind(city_arrive_id, city_destination_id, isoDate)
-    if (!data) {
-        return res.status(400).json({
-            status: false,
-            message: "failed retrive schedule data",
-            data: null
-        })
-    }
-
-    data.forEach((v) => {
-
-        v.time_arrive = formatTimeToUTC(v.time_arrive)
-        v.time_departure = formatTimeToUTC(v.time_departure)
-
-        let day = v.date_flight.getUTCDate();
-        let month = v.date_flight.getUTCMonth() + 1;
-        let year = v.date_flight.getUTCFullYear();
-
-        day = day.toString().padStart(2, '0')
-        month = month.toString().padStart(2, '0')
-        
-        let fullDate = `${day}-${month}-${year}`;
-        v.date_flight = fullDate
-    })
-    return res.status(200).json({
-        status: true,
-        message: "success retrive schedule data",
-        data
-    })
-}
-
-function formatTimeToUTC(dateString) {
-    const date = new Date(dateString);
-    const hours = date.getUTCHours().toString().padStart(2, '0');
-    const minutes = date.getUTCMinutes().toString().padStart(2, '0');
-    return `${hours}:${minutes}`;
-}
-
-module.exports = {
-    findSchedule
->>>>>>> d482cce5
+const scheduleService = require("../service/schedule_service")
+const { formatTimeToUTC, formatAddZeroFront, convertToIso } = require("../utils/formattedDate")
+
+const findSchedule = async (req, res, next) => {
+    const { city_arrive_id, city_destination_id, date_departure, seat_class, passenger } = req.body
+    if (!city_arrive_id || !city_destination_id || !date_departure || !seat_class || !passenger) {
+        return res.status(400).json({
+            status: false,
+            message: "field cant empty",
+            data: null
+        })
+    }
+
+
+    let [day, month, year] = date_departure.split('-');
+
+    day = formatAddZeroFront(day)
+    month = formatAddZeroFront(month)
+
+    let isoDate = convertToIso({ day, month, year })
+    let data = await scheduleService.getDataFind(city_arrive_id, city_destination_id, isoDate)
+    if (!data) {
+        return res.status(400).json({
+            status: false,
+            message: "failed retrive schedule data",
+            data: null
+        })
+    }
+
+    data.forEach((v) => {
+
+        v.time_arrive = formatTimeToUTC(v.time_arrive)
+        v.time_departure = formatTimeToUTC(v.time_departure)
+
+        let day = v.date_flight.getUTCDate();
+        let month = v.date_flight.getUTCMonth() + 1;
+        let year = v.date_flight.getUTCFullYear();
+
+        day = day.toString().padStart(2, '0')
+        month = month.toString().padStart(2, '0')
+
+        let fullDate = `${day}-${month}-${year}`;
+        v.date_flight = fullDate
+    })
+    return res.status(200).json({
+        status: true,
+        message: "success retrive schedule data",
+        data
+    })
+}
+
+
+
+module.exports = {
+    findSchedule
 }