--- conflicted
+++ resolved
@@ -1,33 +1,29 @@
-const { PrismaClient } = require('@prisma/client')
-const prisma = new PrismaClient()
-
-async function roolbackSeed() {
-    try {
-        await prisma.payment.deleteMany()
-        await prisma.passenger.deleteMany()
-        await prisma.order.deleteMany()
-        await prisma.detailFlight.deleteMany()
-        await prisma.flight.deleteMany()
-        await prisma.detailCronJobSchedul.deleteMany()
-        await prisma.cronJobSchedule.deleteMany()
-        await prisma.detailPlane.deleteMany()
-        await prisma.plane.deleteMany()
-        await prisma.airlines.deleteMany()
-        await prisma.city.deleteMany()
-        await prisma.country.deleteMany()
-        await prisma.continent.deleteMany()
-        await prisma.seatClass.deleteMany()
-<<<<<<< HEAD
-        await prisma.$executeRaw`TRUNCATE TABLE detail_cron_job_schedul, cron_job_schedule, seat_class, flights, detail_plane, payments, passengers, orders, detail_flight, planes, airlines, cities, countries, continents RESTART IDENTITY`
-=======
-        
-        await prisma.$executeRaw`TRUNCATE TABLE detail_cron_job_schedul ,cron_job_schedule, seat_class, flights, detail_plane, payments, passengers, orders, detail_flight, planes, airlines, cities, countries, continents RESTART IDENTITY`
->>>>>>> 1741e90e
-        console.log("success rollback all data")
-    } catch (e) {
-        console.log(e)
-    }
-}
-
-
+const { PrismaClient } = require('@prisma/client')
+const prisma = new PrismaClient()
+
+async function roolbackSeed() {
+    try {
+        await prisma.payment.deleteMany()
+        await prisma.passenger.deleteMany()
+        await prisma.order.deleteMany()
+        await prisma.detailFlight.deleteMany()
+        await prisma.flight.deleteMany()
+        await prisma.detailCronJobSchedul.deleteMany()
+        await prisma.cronJobSchedule.deleteMany()
+        await prisma.detailPlane.deleteMany()
+        await prisma.plane.deleteMany()
+        await prisma.airlines.deleteMany()
+        await prisma.city.deleteMany()
+        await prisma.country.deleteMany()
+        await prisma.continent.deleteMany()
+        await prisma.seatClass.deleteMany()
+        
+        await prisma.$executeRaw`TRUNCATE TABLE detail_cron_job_schedul ,cron_job_schedule, seat_class, flights, detail_plane, payments, passengers, orders, detail_flight, planes, airlines, cities, countries, continents RESTART IDENTITY`
+        console.log("success rollback all data")
+    } catch (e) {
+        console.log(e)
+    }
+}
+
+
 module.exports = roolbackSeed