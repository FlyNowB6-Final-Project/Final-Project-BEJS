GET http://localhost:3000/api/v1/city?find=p

###
GET http://localhost:3000/api/v1/class

###
GET http://localhost:3000/api/v1/continents

###
POST http://localhost:3000/api/v1/ticket/schedule
Content-Type: application/json

{
    "city_arrive_id": "tangerang",
    "city_destination_id": "denpasar",
    "date_departure" : "25-05-2024",
    "seat_class" : 1,
    "passenger" : {
        "adult" : 1,
        "children" : 1
    }
<<<<<<< HEAD
}

###
GET http://localhost:3000/api/v1/ticket/schedule/recomendation
=======

}
>>>>>>> bdef48b2
<|MERGE_RESOLUTION|>--- conflicted
+++ resolved
@@ -19,12 +19,5 @@
         "adult" : 1,
         "children" : 1
     }
-<<<<<<< HEAD
-}
 
-###
-GET http://localhost:3000/api/v1/ticket/schedule/recomendation
-=======
-
-}
->>>>>>> bdef48b2
+}