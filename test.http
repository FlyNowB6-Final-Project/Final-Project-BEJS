<<<<<<< HEAD
GET http://localhost:3000/api/v1/city?find=p

###
GET http://localhost:3000/api/v1/class


###
POST http://localhost:3000/api/v1/schedule
Content-Type: application/json

{
    "city_arrive_id": 2,
    "city_destination_id": 1,
    "date_departure" : "25-05-2024",
    "seat_class" : 1,
    "passenger" : {
        "adult" : 1,
        "children" : 1
    }
=======
GET http://localhost:3000/api/v1/city

###
GET http://localhost:3000/api/v1/class

###
GET http://localhost:3000/api/v1/continents

###
POST http://localhost:3000/api/v1/schedule
Content-Type: application/json

{
    "city_arrive_id": 2,
    "city_destination_id": 1,
    "date_departure" : "25-05-2024",
    "seat_class" : 1,
    "passenger" : {
        "adult" : 1,
        "children" : 1
    }

>>>>>>> d482cce5
}<|MERGE_RESOLUTION|>--- conflicted
+++ resolved
@@ -1,24 +1,3 @@
-<<<<<<< HEAD
-GET http://localhost:3000/api/v1/city?find=p
-
-###
-GET http://localhost:3000/api/v1/class
-
-
-###
-POST http://localhost:3000/api/v1/schedule
-Content-Type: application/json
-
-{
-    "city_arrive_id": 2,
-    "city_destination_id": 1,
-    "date_departure" : "25-05-2024",
-    "seat_class" : 1,
-    "passenger" : {
-        "adult" : 1,
-        "children" : 1
-    }
-=======
 GET http://localhost:3000/api/v1/city
 
 ###
@@ -41,5 +20,4 @@
         "children" : 1
     }
 
->>>>>>> d482cce5
 }