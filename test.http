--- conflicted
+++ resolved
@@ -1,38 +1,22 @@
-<<<<<<< HEAD
-GET http://localhost:3000/api/v1/city
-=======
 GET http://localhost:3000/api/v1/city?find=p
->>>>>>> b04753b6
 
 ###
 GET http://localhost:3000/api/v1/class
 
-<<<<<<< HEAD
 ###
 GET http://localhost:3000/api/v1/continents
-=======
->>>>>>> b04753b6
 
 ###
 POST http://localhost:3000/api/v1/ticket/schedule
 Content-Type: application/json
 
 {
-<<<<<<< HEAD
     "city_arrive_id": "tangerang",
     "city_destination_id": "denpasar",
-=======
-    "city_arrive_id": "",
-    "city_destination_id": "",
->>>>>>> b04753b6
     "date_departure" : "25-05-2024",
     "seat_class" : 1,
     "passenger" : {
         "adult" : 1,
         "children" : 1
     }
-<<<<<<< HEAD
-
-=======
->>>>>>> b04753b6
 }