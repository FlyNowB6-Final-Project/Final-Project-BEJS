<<<<<<< HEAD
const { PrismaClient } = require("@prisma/client");
const prisma = new PrismaClient()

const get = async (params) => {
    try {
        return await prisma.city.findMany(
            {
                where: {
                    name: {
                        contains: params,
                        mode: "insensitive"
                    }
                },
                select: {
                    id: true,
                    name: true,
                    code: true,
                    airport_name: true,
                    country: {
                        select: {
                            name: true
                        }
                    }
                }

            }
        );
    } catch (error) {
        throw error
    }
}

module.exports = {
    get,
=======
const { PrismaClient } = require("@prisma/client");
const prisma = new PrismaClient()

const get = async (params) => {
    try {
        return await prisma.city.findMany(
            {
                where: {
                    name: {
                        contains: params
                    }
                },
                select: {
                    id: true,
                    name: true,
                    code: true,
                    airport_name: true,
                    country: {
                        select: {
                            name: true
                        }
                    }
                }

            }
        );
    } catch (error) {
        throw error
    }
}

const getCityId = async (params) => {
    try {
        let id = await prisma.city.findUnique(
            {
                where: {
                    name: {
                        contains: params
                    }
                },
                select: {
                    id: true
                }

            }
        );
        if (!id) {
            return 0
        }
        return id
    } catch (error) {
        throw error
    }
}

module.exports = {
    get,
    getCityId
>>>>>>> d482cce5
}<|MERGE_RESOLUTION|>--- conflicted
+++ resolved
@@ -1,96 +1,59 @@
-<<<<<<< HEAD
-const { PrismaClient } = require("@prisma/client");
-const prisma = new PrismaClient()
-
-const get = async (params) => {
-    try {
-        return await prisma.city.findMany(
-            {
-                where: {
-                    name: {
-                        contains: params,
-                        mode: "insensitive"
-                    }
-                },
-                select: {
-                    id: true,
-                    name: true,
-                    code: true,
-                    airport_name: true,
-                    country: {
-                        select: {
-                            name: true
-                        }
-                    }
-                }
-
-            }
-        );
-    } catch (error) {
-        throw error
-    }
-}
-
-module.exports = {
-    get,
-=======
-const { PrismaClient } = require("@prisma/client");
-const prisma = new PrismaClient()
-
-const get = async (params) => {
-    try {
-        return await prisma.city.findMany(
-            {
-                where: {
-                    name: {
-                        contains: params
-                    }
-                },
-                select: {
-                    id: true,
-                    name: true,
-                    code: true,
-                    airport_name: true,
-                    country: {
-                        select: {
-                            name: true
-                        }
-                    }
-                }
-
-            }
-        );
-    } catch (error) {
-        throw error
-    }
-}
-
-const getCityId = async (params) => {
-    try {
-        let id = await prisma.city.findUnique(
-            {
-                where: {
-                    name: {
-                        contains: params
-                    }
-                },
-                select: {
-                    id: true
-                }
-
-            }
-        );
-        if (!id) {
-            return 0
-        }
-        return id
-    } catch (error) {
-        throw error
-    }
-}
-
-module.exports = {
-    get,
-    getCityId
->>>>>>> d482cce5
+const { PrismaClient } = require("@prisma/client");
+const prisma = new PrismaClient()
+
+const get = async (params) => {
+    try {
+        return await prisma.city.findMany(
+            {
+                where: {
+                    name: {
+                        contains: params
+                    }
+                },
+                select: {
+                    id: true,
+                    name: true,
+                    code: true,
+                    airport_name: true,
+                    country: {
+                        select: {
+                            name: true
+                        }
+                    }
+                }
+
+            }
+        );
+    } catch (error) {
+        throw error
+    }
+}
+
+const getCityId = async (params) => {
+    try {
+        let id = await prisma.city.findUnique(
+            {
+                where: {
+                    name: {
+                        contains: params
+                    }
+                },
+                select: {
+                    id: true
+                }
+
+            }
+        );
+        if (!id) {
+            return 0
+        }
+        return id
+    } catch (error) {
+        throw error
+    }
+}
+
+module.exports = {
+    get,
+    getCityId
 }