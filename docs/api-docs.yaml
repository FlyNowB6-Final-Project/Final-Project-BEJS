--- conflicted
+++ resolved
@@ -1,1096 +1,1090 @@
-openapi: 3.0.1
-info:
-  title: Final-Project-B-6
-  description: API Pemesanan Ticketing Pesawat
-  version: 1.0.0
-servers:
-  - url: https://express-development.up.railway.app/api/v1
-  - url: http://localhost:3000/api/v1
-tags:
-  - name: "Users"
-    description: Operations about User
-  - name: "Ticket"
-    description: Operations about Flight Schedule
-  - name: "Destination"
-    description: Operations about Destination
-  - name: "Order"
-    description: Operations about order
-  - name: "Notification"
-    description: Operations about Notification
-paths:
-  /users/register:
-    post:
-      tags:
-        - "Users"
-      summary: Register user
-      description: Register user with the provided information.
-      requestBody:
-        $ref: "#/components/requestBodies/createUser"
-
-      responses:
-        201:
-          description: User created was successful
-          content:
-            application/json:
-              schema:
-                type: object
-                properties:
-                  status:
-                    type: boolean
-                    example: true
-                  message:
-                    type: string
-                    example: User Created Successfully
-                  data:
-                    $ref: "#/components/schemas/UserResponse"
-
-        400:
-          description: Input must be required!
-          content:
-            application/json:
-              schema:
-                type: object
-                properties:
-                  status:
-                    type: boolean
-                    example: false
-                  message:
-                    type: string
-                    example: Input must be required
-                  data:
-                    example: ~
-
-        401:
-          description: Email already used!
-          content:
-            application/json:
-              schema:
-                type: object
-                properties:
-                  status:
-                    type: boolean
-                    example: false
-                  message:
-                    type: string
-                    example: Email already used!
-                  data:
-                    example: ~
-
-  /users/login:
-    post:
-      tags:
-        - "Users"
-      summary: Login user
-      description: Login user with the provided information.
-      requestBody:
-        $ref: "#/components/requestBodies/createLogin"
-
-      responses:
-        201:
-          description: Login was successful
-          content:
-            application/json:
-              schema:
-                type: object
-                properties:
-                  status:
-                    type: boolean
-                    example: true
-                  message:
-                    type: string
-                    example: Login was successfull
-                  data:
-                    allOf:
-                      - $ref: "#/components/schemas/UserResponse"
-                      - type: object
-                        properties:
-                          token:
-                            type: integer
-                            example: eyJhbGciOiJIUzI1NiIsInR5cCI6IkpXVCJ9.eyJpZCI6MiwiZnVsbG5hbWUiOiJCYWd1cyBEd2kgUHV0cmEgQWRpeW9ubyIsImZhbWlseV9uYW1lIjpudWxsLCJlbWFpbCI6InN1Z2FiLmR3aTg4QGdtYWlsLmNvbSIsInBob25lTnVtYmVyIjoiMDgyMjI5NzQ5NDYyIiwiYXZhdGFyX3VybCI6bnVsbCwiZ29vZ2xlX2lkIjpudWxsLCJvdHAiOiI2NjI1NDMiLCJvdHBDcmVhdGVkQXQiOiIyMDI0LTA1LTI0VDE2OjEzOjU2LjA4OFoiLCJpc1ZlcmlmaWVkIjp0cnVlLCJyb2xlIjoidXNlciIsImlhdCI6MTcxNjU2NzI1OH0._tBfHd_s_J9UWnblX_tHjnTmmt5b2PdXpvekhjHRXF0
-
-        400:
-          description: invalid email or password!
-          content:
-            application/json:
-              schema:
-                type: object
-                properties:
-                  status:
-                    type: boolean
-                    example: false
-                  message:
-                    type: string
-                    example: invalid email or password!
-                  data:
-                    example: ~
-
-        403:
-          description: Verify Account User!
-          content:
-            application/json:
-              schema:
-                type: object
-                properties:
-                  status:
-                    type: boolean
-                    example: false
-                  message:
-                    type: string
-                    example: Account not verified. Please check your email!
-                  data:
-                    example: ~
-
-  /users/verify-otp:
-    put:
-      tags:
-        - "Users"
-      summary: Verify Otp Email User
-      description: Verify Otp Email User
-      requestBody:
-        content:
-          application/json:
-            schema:
-              type: object
-              properties:
-                email:
-                  type: string
-                  format: email
-                  example: flynowb6@gmail.com
-                otp:
-                  type: string
-                  example: 123456
-
-      responses:
-        200:
-          description: Success
-          content:
-            application/json:
-              schema:
-                type: object
-                properties:
-                  status:
-                    type: boolean
-                    example: true
-                  message:
-                    type: string
-                    example: "Activation successfully. You're Account is Verified"
-                  data:
-                    $ref: "#/components/schemas/UserResponse"
-
-        400:
-          description: OTP Expired
-          content:
-            application/json:
-              schema:
-                type: object
-                properties:
-                  status:
-                    type: boolean
-                    example: false
-                  message:
-                    type: string
-                    example: "OTP has expired. Please resend new otp."
-                  data:
-                    example: ~
-
-        401:
-          description: Invalid OTP
-          content:
-            application/json:
-              schema:
-                type: object
-                properties:
-                  status:
-                    type: boolean
-                    example: false
-                  message:
-                    type: string
-                    example: "Invalid OTP"
-                  data:
-                    example: ~
-
-        404:
-          description: user not found
-          content:
-            application/json:
-              schema:
-                type: object
-                properties:
-                  status:
-                    type: boolean
-                    example: false
-                  message:
-                    type: string
-                    example: "user not found"
-                  data:
-                    example: ~
-
-  /users/resend-otp:
-    put:
-      tags:
-        - "Users"
-      summary: Resend Verify Otp Email User
-      description: Resend Verify Otp Email User
-      requestBody:
-        content:
-          application/json:
-            schema:
-              type: object
-              properties:
-                email:
-                  type: string
-                  format: email
-                  example: flynowb6@gmail.com
-
-      responses:
-        200:
-          description: Success
-          content:
-            application/json:
-              schema:
-                type: object
-                properties:
-                  status:
-                    type: boolean
-                    example: true
-                  message:
-                    type: string
-                    example: "Resend OTP successfully"
-                  data:
-                    $ref: "#/components/schemas/UserResponse"
-
-        404:
-          description: user not found
-          content:
-            application/json:
-              schema:
-                type: object
-                properties:
-                  status:
-                    type: boolean
-                    example: false
-                  message:
-                    type: string
-                    example: "user not found"
-                  data:
-                    example: ~
-
-  /users/forget-password:
-    post:
-      tags:
-        - "Users"
-      summary: Forget Password Email User
-      description: Forget Password Email User
-      requestBody:
-        content:
-          application/json:
-            schema:
-              type: object
-              properties:
-                email:
-                  type: string
-                  format: email
-                  example: flynowb6@gmail.com
-
-      responses:
-        200:
-          description: Success
-          content:
-            application/json:
-              schema:
-                type: object
-                properties:
-                  status:
-                    type: boolean
-                    example: true
-                  message:
-                    type: string
-                    example: "Success Send Email Forget Password"
-
-        404:
-          description: user not found
-          content:
-            application/json:
-              schema:
-                type: object
-                properties:
-                  status:
-                    type: boolean
-                    example: false
-                  message:
-                    type: string
-                    example: "user not found"
-                  data:
-                    example: ~
-
-  /users/reset-password:
-    put:
-      tags:
-        - "Users"
-      summary: Reset Password Email User
-      parameters:
-        - schema:
-            type: string
-          name: token
-          in: query
-          description: token for update password
-      description: Reset Password Email User
-      requestBody:
-        content:
-          application/json:
-            schema:
-              type: object
-              properties:
-                password:
-                  type: string
-                  example: FlynowB6#
-                passwordConfirmation:
-                  type: string
-                  example: FlynowB6#
-
-      responses:
-        200:
-          description: Success
-          content:
-            application/json:
-              schema:
-                type: object
-                properties:
-                  status:
-                    type: boolean
-                    example: true
-                  message:
-                    type: string
-                    example: "Your password has been updated successfully!"
-                  data:
-                    $ref: "#/components/schemas/UserResponse"
-
-        400:
-          description: Both password and password confirmation are required!!
-          content:
-            application/json:
-              schema:
-                type: object
-                properties:
-                  status:
-                    type: boolean
-                    example: false
-                  message:
-                    type: string
-                    example: "Both password and password confirmation are required!!"
-                  data:
-                    example: ~
-
-        401:
-          description: Please ensure that the password and password confirmation match!
-          content:
-            application/json:
-              schema:
-                type: object
-                properties:
-                  status:
-                    type: boolean
-                    example: false
-                  message:
-                    type: string
-                    example: "Please ensure that the password and password confirmation match!"
-                  data:
-                    example: ~
-
-        403:
-          description: Invalid or expired token!
-          content:
-            application/json:
-              schema:
-                type: object
-                properties:
-                  status:
-                    type: boolean
-                    example: false
-                  message:
-                    type: string
-                    example: "Invalid or expired token!"
-                  data:
-                    example: ~
-
-  /users/authenticate:
-    get:
-      tags:
-        - "Users"
-      summary: Authenticate user
-      description: Authenticate user with the token.
-
-      responses:
-        200:
-          description: Success
-          content:
-            application/json:
-              schema:
-                type: object
-                properties:
-                  status:
-                    type: boolean
-                    example: true
-                  message:
-                    type: string
-                    example: OK
-                  data:
-                    $ref: "#/components/schemas/UserResponse"
-
-        403:
-          description: Token not provided!
-          content:
-            application/json:
-              schema:
-                type: object
-                properties:
-                  status:
-                    type: boolean
-                    example: false
-                  message:
-                    type: string
-                    example: token not provided!!
-                  data:
-                    example: ~
-
-        409:
-          description: jwt malformed!
-          content:
-            application/json:
-              schema:
-                type: object
-                properties:
-                  status:
-                    type: boolean
-                    example: false
-                  message:
-                    type: string
-                    example: jwt malformed
-                  data:
-                    example: ~
-      security:
-        - bearerAuth: []
-
-  /ticket/schedule:
-    post:
-      tags:
-        - "Ticket"
-      summary: Find ticket
-      description: Find ticket
-      requestBody:
-        content:
-          application/json:
-            schema:
-              type: object
-              properties:
-                city_arrive_id:
-                  type: integer
-                  example: 2
-                city_destination_id:
-                  type: integer
-                  example: 1
-                date_departure:
-                  type: string
-                  example: 25-05-2024
-                # date_return:
-                #   type: string
-                #   example: 20/06/2024
-                seat_class:
-                  type: integer
-                  example: 2
-                passenger:
-                  type: object
-                  properties:
-                    adult:
-                      type: integer
-                      example: 1
-                    children:
-                      type: integer
-                      example: 1
-      responses:
-        "200":
-          description: OK
-          content:
-            application/json:
-              schema:
-                type: object
-                properties:
-                  status:
-                    type: boolean
-                  message:
-                    type: string
-                  data:
-                    type: array
-                    items:
-                      $ref: "#/components/schemas/FlightSchedule"
-  /ticket/class:
-    get:
-      tags:
-        - "Ticket"
-      summary: Get All type_class
-      description: Get All type_class
-      responses:
-        "200":
-          description: Success
-          content:
-            application/json:
-              schema:
-                type: object
-                properties:
-                  status:
-                    type: boolean
-                    example: true
-                  message:
-                    type: string
-                    example: success retrive city data
-                  data:
-                    type: array
-                    items:
-                      type: object
-                      properties:
-                        id:
-                          type: integer
-                          example: 1
-                        type_class:
-                          type: string
-                          example: Ekonomi
-  /city:
-    get:
-      tags:
-<<<<<<< HEAD
-        - "Ticket"
-      summary: Get All city and Find city
-      description: Get All city and Find city
-      parameters:
-        - in: query
-          name: find
-          schema:
-            type: string
-          required: true
-=======
-        - "Destination"
-      summary: Get All city
-      description: Get All city
->>>>>>> 75c5174a
-      responses:
-        "200":
-          description: Success
-          content:
-            application/json:
-              schema:
-                type: object
-                properties:
-                  status:
-                    type: boolean
-                    example: true
-                  message:
-                    type: string
-                    example: success retrive city data
-                  data:
-                    type: array
-                    items:
-                      type: object
-                      properties:
-                        id:
-                          type: integer
-                          example: 1
-                        name:
-                          type: string
-                          example: Tangerang
-                        code:
-                          type: string
-                          example: CGK
-                        airport_name:
-                          type: string
-                          example: Bandara Internasional Soekarno-Hatta
-                        country:
-                          type: string
-                          example: Indoensia
-  /continents:
-    get:
-      tags:
-        - "Destination"
-      summary: Get All continents
-      description: Get All continents
-      responses:
-        "200":
-          description: Success
-          content:
-            application/json:
-              schema:
-                type: object
-                properties:
-                  status:
-                    type: boolean
-                    example: true
-                  message:
-                    type: string
-                    example: success retrive continent data
-                  data:
-                    type: array
-                    items:
-                      type: object
-                      properties:
-                        id:
-                          type: integer
-                          example: 1
-                        name:
-                          type: string
-                          example: Asia
-                        code:
-                          type: string
-                          example: AS
-
-  /ticket/order:
-    post:
-      tags:
-        - "Order"
-      summary: Create a new order
-      description: Create a new order with details of the flight and passengers.
-      requestBody:
-        required: true
-        content:
-          application/json:
-            schema:
-              $ref: '#/components/schemas/OrderRequest'
-      responses:
-        201:
-          description: Order created successfully
-          content:
-            application/json:
-              schema:
-                $ref: '#/components/schemas/OrderResponse'
-        400:
-          description: Bad request, missing or invalid fields
-          content:
-            application/json:
-              schema:
-                type: object
-                properties:
-                  status:
-                    type: boolean
-                    example: false
-                  message:
-                    type: string
-                    example: "Missing 'field_name' in passenger details"
-                  data:
-                    example: ~
-        401:
-          description: Unauthorized, user not authenticated
-          content:
-            application/json:
-              schema:
-                type: object
-                properties:
-                  status:
-                    type: boolean
-                    example: false
-                  message:
-                    type: string
-                    example: "User not authenticated"
-                  data:
-                    example: ~
-      security:
-        - bearerAuth: []
-
-  /ticket/orders:
-    get:
-      tags:
-        - "Order"
-      summary: Retrieve all orders
-      description: Retrieve a list of all orders made by authenticated users.
-      responses:
-        200:
-          description: Successfully retrieved all orders
-          content:
-            application/json:
-              schema:
-                type: array
-                items:
-                  $ref: '#/components/schemas/OrderResponse'
-        401:
-          description: Unauthorized, user not authenticated
-          content:
-            application/json:
-              schema:
-                type: object
-                properties:
-                  status:
-                    type: boolean
-                    example: false
-                  message:
-                    type: string
-                    example: "User not authenticated"
-                  data:
-                    example: ~
-      security:
-        - bearerAuth: []
-
-  /ticket/order/{orderId}:
-    get:
-      tags:
-        - "Order"
-      summary: Retrieve a specific order
-      description: Retrieve details of a specific order by order ID.
-      parameters:
-        - in: path
-          name: orderId
-          required: true
-          schema:
-            type: integer
-          description: The ID of the order to retrieve
-      responses:
-        200:
-          description: Successfully retrieved the order
-          content:
-            application/json:
-              schema:
-                $ref: '#/components/schemas/OrderResponse'
-        404:
-          description: Order not found
-          content:
-            application/json:
-              schema:
-                type: object
-                properties:
-                  status:
-                    type: boolean
-                    example: false
-                  message:
-                    type: string
-                    example: "Order not found"
-                  data:
-                    example: ~
-        401:
-          description: Unauthorized, user not authenticated
-          content:
-            application/json:
-              schema:
-                type: object
-                properties:
-                  status:
-                    type: boolean
-                    example: false
-                  message:
-                    type: string
-                    example: "User not authenticated"
-                  data:
-                    example: ~
-      security:
-        - bearerAuth: []
-            
-  /notifications:
-    get:
-      tags:
-        - "Notification"
-      summary: Get All notification
-      description: Get All notification
-      responses:
-        "200":
-          description: Success
-          content:
-            application/json:
-              schema:
-                type: object
-                properties:
-                  status:
-                    type: boolean
-                    example: true
-                  message:
-                    type: string
-                    example: Notifications retrieved successfully
-                  data:
-                    type: array
-                    items:
-                      type: object
-                      properties:
-                        id:
-                          type: integer
-                          example: 1
-                        title:
-                          type: string
-                          example: Password Updated!
-                        message:
-                          type: string
-                          example: Your password has been updated successfully!
-                        isRead:
-                          type: boolean
-                          example: false
-                        createdAt:
-                          type: string
-                          example: 2024-05-26T14:20:18.724Z
-                        user_id:
-                          type: integer
-                          example: 1
-      security:
-        - bearerAuth: []
-
-  /notifications/markAsRead:
-    put:
-      tags:
-        - "Notification"
-      summary: Update Status notification
-      description: Update Status notification
-      responses:
-        "200":
-          description: Success
-          content:
-            application/json:
-              schema:
-                type: object
-                properties:
-                  status:
-                    type: boolean
-                    example: true
-                  message:
-                    type: string
-                    example: Notifications marked as read for the user
-                  data:
-                    type: object
-                    properties:
-                      count:
-                        type: integer
-                        example: 2
-      security:
-        - bearerAuth: []
-
-components:
-  securitySchemes:
-    bearerAuth:
-      type: http
-      scheme: bearer
-      bearerFormat: JWT
-  schemas:
-    UserResponse:
-      type: object
-      properties:
-        id:
-          type: integer
-          example: 1
-        fullname:
-          type: string
-          example: Flynow Foundation
-        family_name:
-          type: string
-          example: ~
-        email:
-          type: string
-          example: flynowb6@gmail.com
-        phoneNumber:
-          type: string
-          example: "08123456789"
-        avatar_url:
-          type: string
-          example: ~
-        google_id:
-          type: string
-          example: ~
-        otp:
-          type: string
-          example: 123456
-        otpCreatedAt:
-          type: string
-          example: 2024-05-24T16:03:46.444Z
-        isVerified:
-          type: boolean
-          example: false
-        role:
-          type: string
-          example: user
-    FlightSchedule:
-      type: object
-      properties:
-        id:
-          type: integer
-          example: 1
-          description: ID Jadwal Penerbangan
-        flight_number:
-          type: string
-          example: mup-570825
-          description: Nomor Penerbangan
-        time_arrive:
-          type: string
-          example: 14:45
-          description: Waktu Tiba
-        time_departure:
-          type: string
-          example: 06:00
-          description: Waktu Berangkat
-        date_flight:
-          type: string
-          example: 25-05-2024
-          description: Tanggal Penerbangan
-        estimation_minute:
-          type: integer
-          example: 240
-          description: Estimasi Menit
-        city_arrive_id:
-          type: integer
-          example: 2
-          description: ID Kota Tiba
-        city_destination_id:
-          type: integer
-          example: 1
-          description: ID Kota Tujuan
-        city_arrive:
-          $ref: "#/components/schemas/City"
-        city_destination:
-          $ref: "#/components/schemas/City"
-        DetailFlight:
-          type: array
-          items:
-            $ref: "#/components/schemas/DetailFlight"
-
-    DetailFlight:
-      type: object
-      properties:
-        price:
-          type: integer
-          example: 500000
-          description: Harga
-        detailPlaneId:
-          $ref: "#/components/schemas/PlaneDetail"
-
-    PlaneDetail:
-      type: object
-      properties:
-        seat_class:
-          $ref: "#/components/schemas/SeatClass"
-        plane:
-          $ref: "#/components/schemas/Plane"
-
-    SeatClass:
-      type: object
-      properties:
-        type_class:
-          type: string
-          example: Ekonomi
-          description: Jenis Kelas
-
-    Plane:
-      type: object
-      properties:
-        name:
-          type: string
-          example: Boeing 737-800
-          description: Nama Pesawat
-
-    City:
-      type: object
-      properties:
-        code:
-          type: string
-          example: CGK
-          description: Kode Kota
-        name:
-          type: string
-          example: Tangerang
-          description: Nama Kota
-        airport_name:
-          type: string
-          example: Bandara Internasional Soekarno-Hatta
-          description: Nama Bandara
-
-    OrderRequest:
-      type: object
-      required:
-        - detailFlightId
-        - passengers
-      properties:
-        detailFlightId:
-          type: integer
-          example: 2
-        passengers:
-          type: array
-          items:
-            $ref: '#/components/schemas/Passenger'
-            
-    Passenger:
-      type: object
-      properties:
-        title:
-          type: string
-          example: Mr
-        fullname:
-          type: string
-          example: John Doe
-        family_name:
-          type: string
-          example: Doe
-        birth_date:
-          type: string
-          format: date
-          example: "1990-01-01"
-        nationality:
-          type: string
-          example: USA
-        identity_type:
-          type: string
-          example: passport
-        identity_number:
-          type: string
-          example: P12345612
-        expired_date:
-          type: string
-          format: date
-          example: "2030-01-01"
-        issuing_country:
-          type: string
-          example: USA
-
-    OrderResponse:
-      type: object
-      properties:
-        id:
-          type: integer
-          example: 1
-        user:
-          $ref: '#/components/schemas/UserResponse'
-        detailFlight:
-          $ref: '#/components/schemas/FlightSchedule'
-        passengers:
-          type: array
-          items:
-            $ref: '#/components/schemas/Passenger'
-        status:
-          type: string
-          example: unpaid
-        code:
-          type: string
-          example: ORD123456
-        expired_paid:
-          type: string
-          format: date-time
-          example: "2024-05-25T14:20:18.724Z"
-
-  requestBodies:
-    createLogin:
-      content:
-        application/json:
-          schema:
-            type: object
-            properties:
-              emailOrPhoneNumber:
-                type: string
-                example: flynowb6@gmail.com
-              password:
-                type: string
-                example: Flynowb6#
-    createUser:
-      content:
-        application/json:
-          schema:
-            type: object
-            properties:
-              fullname:
-                type: string
-                example: Flynow Foundation
-              email:
-                type: string
-                example: flynowb6@gmail.com
-              phoneNumber:
-                type: string
-                example: "08123456789"
-              password:
-                type: string
-                example: Flynowb6#
+openapi: 3.0.1
+info:
+  title: Final-Project-B-6
+  description: API Pemesanan Ticketing Pesawat
+  version: 1.0.0
+servers:
+  - url: https://express-development.up.railway.app/api/v1
+  - url: http://localhost:3000/api/v1
+tags:
+  - name: "Users"
+    description: Operations about User
+  - name: "Ticket"
+    description: Operations about Flight Schedule
+  - name: "Destination"
+    description: Operations about Destination
+  - name: "Order"
+    description: Operations about order
+  - name: "Notification"
+    description: Operations about Notification
+paths:
+  /users/register:
+    post:
+      tags:
+        - "Users"
+      summary: Register user
+      description: Register user with the provided information.
+      requestBody:
+        $ref: "#/components/requestBodies/createUser"
+
+      responses:
+        201:
+          description: User created was successful
+          content:
+            application/json:
+              schema:
+                type: object
+                properties:
+                  status:
+                    type: boolean
+                    example: true
+                  message:
+                    type: string
+                    example: User Created Successfully
+                  data:
+                    $ref: "#/components/schemas/UserResponse"
+
+        400:
+          description: Input must be required!
+          content:
+            application/json:
+              schema:
+                type: object
+                properties:
+                  status:
+                    type: boolean
+                    example: false
+                  message:
+                    type: string
+                    example: Input must be required
+                  data:
+                    example: ~
+
+        401:
+          description: Email already used!
+          content:
+            application/json:
+              schema:
+                type: object
+                properties:
+                  status:
+                    type: boolean
+                    example: false
+                  message:
+                    type: string
+                    example: Email already used!
+                  data:
+                    example: ~
+
+  /users/login:
+    post:
+      tags:
+        - "Users"
+      summary: Login user
+      description: Login user with the provided information.
+      requestBody:
+        $ref: "#/components/requestBodies/createLogin"
+
+      responses:
+        201:
+          description: Login was successful
+          content:
+            application/json:
+              schema:
+                type: object
+                properties:
+                  status:
+                    type: boolean
+                    example: true
+                  message:
+                    type: string
+                    example: Login was successfull
+                  data:
+                    allOf:
+                      - $ref: "#/components/schemas/UserResponse"
+                      - type: object
+                        properties:
+                          token:
+                            type: integer
+                            example: eyJhbGciOiJIUzI1NiIsInR5cCI6IkpXVCJ9.eyJpZCI6MiwiZnVsbG5hbWUiOiJCYWd1cyBEd2kgUHV0cmEgQWRpeW9ubyIsImZhbWlseV9uYW1lIjpudWxsLCJlbWFpbCI6InN1Z2FiLmR3aTg4QGdtYWlsLmNvbSIsInBob25lTnVtYmVyIjoiMDgyMjI5NzQ5NDYyIiwiYXZhdGFyX3VybCI6bnVsbCwiZ29vZ2xlX2lkIjpudWxsLCJvdHAiOiI2NjI1NDMiLCJvdHBDcmVhdGVkQXQiOiIyMDI0LTA1LTI0VDE2OjEzOjU2LjA4OFoiLCJpc1ZlcmlmaWVkIjp0cnVlLCJyb2xlIjoidXNlciIsImlhdCI6MTcxNjU2NzI1OH0._tBfHd_s_J9UWnblX_tHjnTmmt5b2PdXpvekhjHRXF0
+
+        400:
+          description: invalid email or password!
+          content:
+            application/json:
+              schema:
+                type: object
+                properties:
+                  status:
+                    type: boolean
+                    example: false
+                  message:
+                    type: string
+                    example: invalid email or password!
+                  data:
+                    example: ~
+
+        403:
+          description: Verify Account User!
+          content:
+            application/json:
+              schema:
+                type: object
+                properties:
+                  status:
+                    type: boolean
+                    example: false
+                  message:
+                    type: string
+                    example: Account not verified. Please check your email!
+                  data:
+                    example: ~
+
+  /users/verify-otp:
+    put:
+      tags:
+        - "Users"
+      summary: Verify Otp Email User
+      description: Verify Otp Email User
+      requestBody:
+        content:
+          application/json:
+            schema:
+              type: object
+              properties:
+                email:
+                  type: string
+                  format: email
+                  example: flynowb6@gmail.com
+                otp:
+                  type: string
+                  example: 123456
+
+      responses:
+        200:
+          description: Success
+          content:
+            application/json:
+              schema:
+                type: object
+                properties:
+                  status:
+                    type: boolean
+                    example: true
+                  message:
+                    type: string
+                    example: "Activation successfully. You're Account is Verified"
+                  data:
+                    $ref: "#/components/schemas/UserResponse"
+
+        400:
+          description: OTP Expired
+          content:
+            application/json:
+              schema:
+                type: object
+                properties:
+                  status:
+                    type: boolean
+                    example: false
+                  message:
+                    type: string
+                    example: "OTP has expired. Please resend new otp."
+                  data:
+                    example: ~
+
+        401:
+          description: Invalid OTP
+          content:
+            application/json:
+              schema:
+                type: object
+                properties:
+                  status:
+                    type: boolean
+                    example: false
+                  message:
+                    type: string
+                    example: "Invalid OTP"
+                  data:
+                    example: ~
+
+        404:
+          description: user not found
+          content:
+            application/json:
+              schema:
+                type: object
+                properties:
+                  status:
+                    type: boolean
+                    example: false
+                  message:
+                    type: string
+                    example: "user not found"
+                  data:
+                    example: ~
+
+  /users/resend-otp:
+    put:
+      tags:
+        - "Users"
+      summary: Resend Verify Otp Email User
+      description: Resend Verify Otp Email User
+      requestBody:
+        content:
+          application/json:
+            schema:
+              type: object
+              properties:
+                email:
+                  type: string
+                  format: email
+                  example: flynowb6@gmail.com
+
+      responses:
+        200:
+          description: Success
+          content:
+            application/json:
+              schema:
+                type: object
+                properties:
+                  status:
+                    type: boolean
+                    example: true
+                  message:
+                    type: string
+                    example: "Resend OTP successfully"
+                  data:
+                    $ref: "#/components/schemas/UserResponse"
+
+        404:
+          description: user not found
+          content:
+            application/json:
+              schema:
+                type: object
+                properties:
+                  status:
+                    type: boolean
+                    example: false
+                  message:
+                    type: string
+                    example: "user not found"
+                  data:
+                    example: ~
+
+  /users/forget-password:
+    post:
+      tags:
+        - "Users"
+      summary: Forget Password Email User
+      description: Forget Password Email User
+      requestBody:
+        content:
+          application/json:
+            schema:
+              type: object
+              properties:
+                email:
+                  type: string
+                  format: email
+                  example: flynowb6@gmail.com
+
+      responses:
+        200:
+          description: Success
+          content:
+            application/json:
+              schema:
+                type: object
+                properties:
+                  status:
+                    type: boolean
+                    example: true
+                  message:
+                    type: string
+                    example: "Success Send Email Forget Password"
+
+        404:
+          description: user not found
+          content:
+            application/json:
+              schema:
+                type: object
+                properties:
+                  status:
+                    type: boolean
+                    example: false
+                  message:
+                    type: string
+                    example: "user not found"
+                  data:
+                    example: ~
+
+  /users/reset-password:
+    put:
+      tags:
+        - "Users"
+      summary: Reset Password Email User
+      parameters:
+        - schema:
+            type: string
+          name: token
+          in: query
+          description: token for update password
+      description: Reset Password Email User
+      requestBody:
+        content:
+          application/json:
+            schema:
+              type: object
+              properties:
+                password:
+                  type: string
+                  example: FlynowB6#
+                passwordConfirmation:
+                  type: string
+                  example: FlynowB6#
+
+      responses:
+        200:
+          description: Success
+          content:
+            application/json:
+              schema:
+                type: object
+                properties:
+                  status:
+                    type: boolean
+                    example: true
+                  message:
+                    type: string
+                    example: "Your password has been updated successfully!"
+                  data:
+                    $ref: "#/components/schemas/UserResponse"
+
+        400:
+          description: Both password and password confirmation are required!!
+          content:
+            application/json:
+              schema:
+                type: object
+                properties:
+                  status:
+                    type: boolean
+                    example: false
+                  message:
+                    type: string
+                    example: "Both password and password confirmation are required!!"
+                  data:
+                    example: ~
+
+        401:
+          description: Please ensure that the password and password confirmation match!
+          content:
+            application/json:
+              schema:
+                type: object
+                properties:
+                  status:
+                    type: boolean
+                    example: false
+                  message:
+                    type: string
+                    example: "Please ensure that the password and password confirmation match!"
+                  data:
+                    example: ~
+
+        403:
+          description: Invalid or expired token!
+          content:
+            application/json:
+              schema:
+                type: object
+                properties:
+                  status:
+                    type: boolean
+                    example: false
+                  message:
+                    type: string
+                    example: "Invalid or expired token!"
+                  data:
+                    example: ~
+
+  /users/authenticate:
+    get:
+      tags:
+        - "Users"
+      summary: Authenticate user
+      description: Authenticate user with the token.
+
+      responses:
+        200:
+          description: Success
+          content:
+            application/json:
+              schema:
+                type: object
+                properties:
+                  status:
+                    type: boolean
+                    example: true
+                  message:
+                    type: string
+                    example: OK
+                  data:
+                    $ref: "#/components/schemas/UserResponse"
+
+        403:
+          description: Token not provided!
+          content:
+            application/json:
+              schema:
+                type: object
+                properties:
+                  status:
+                    type: boolean
+                    example: false
+                  message:
+                    type: string
+                    example: token not provided!!
+                  data:
+                    example: ~
+
+        409:
+          description: jwt malformed!
+          content:
+            application/json:
+              schema:
+                type: object
+                properties:
+                  status:
+                    type: boolean
+                    example: false
+                  message:
+                    type: string
+                    example: jwt malformed
+                  data:
+                    example: ~
+      security:
+        - bearerAuth: []
+
+  /ticket/schedule:
+    post:
+      tags:
+        - "Ticket"
+      summary: Find ticket
+      description: Find ticket
+      requestBody:
+        content:
+          application/json:
+            schema:
+              type: object
+              properties:
+                city_arrive_id:
+                  type: integer
+                  example: 2
+                city_destination_id:
+                  type: integer
+                  example: 1
+                date_departure:
+                  type: string
+                  example: 25-05-2024
+                # date_return:
+                #   type: string
+                #   example: 20/06/2024
+                seat_class:
+                  type: integer
+                  example: 2
+                passenger:
+                  type: object
+                  properties:
+                    adult:
+                      type: integer
+                      example: 1
+                    children:
+                      type: integer
+                      example: 1
+      responses:
+        "200":
+          description: OK
+          content:
+            application/json:
+              schema:
+                type: object
+                properties:
+                  status:
+                    type: boolean
+                  message:
+                    type: string
+                  data:
+                    type: array
+                    items:
+                      $ref: "#/components/schemas/FlightSchedule"
+  /ticket/class:
+    get:
+      tags:
+        - "Ticket"
+      summary: Get All type_class
+      description: Get All type_class
+      responses:
+        "200":
+          description: Success
+          content:
+            application/json:
+              schema:
+                type: object
+                properties:
+                  status:
+                    type: boolean
+                    example: true
+                  message:
+                    type: string
+                    example: success retrive city data
+                  data:
+                    type: array
+                    items:
+                      type: object
+                      properties:
+                        id:
+                          type: integer
+                          example: 1
+                        type_class:
+                          type: string
+                          example: Ekonomi
+  /city:
+    get:
+      tags:
+        - "Ticket"
+      summary: Get All city and Find city
+      description: Get All city and Find city
+      parameters:
+        - in: query
+          name: find
+          schema:
+            type: string
+          required: true
+      responses:
+        "200":
+          description: Success
+          content:
+            application/json:
+              schema:
+                type: object
+                properties:
+                  status:
+                    type: boolean
+                    example: true
+                  message:
+                    type: string
+                    example: success retrive city data
+                  data:
+                    type: array
+                    items:
+                      type: object
+                      properties:
+                        id:
+                          type: integer
+                          example: 1
+                        name:
+                          type: string
+                          example: Tangerang
+                        code:
+                          type: string
+                          example: CGK
+                        airport_name:
+                          type: string
+                          example: Bandara Internasional Soekarno-Hatta
+                        country:
+                          type: string
+                          example: Indoensia
+  /continents:
+    get:
+      tags:
+        - "Destination"
+      summary: Get All continents
+      description: Get All continents
+      responses:
+        "200":
+          description: Success
+          content:
+            application/json:
+              schema:
+                type: object
+                properties:
+                  status:
+                    type: boolean
+                    example: true
+                  message:
+                    type: string
+                    example: success retrive continent data
+                  data:
+                    type: array
+                    items:
+                      type: object
+                      properties:
+                        id:
+                          type: integer
+                          example: 1
+                        name:
+                          type: string
+                          example: Asia
+                        code:
+                          type: string
+                          example: AS
+
+  /ticket/order:
+    post:
+      tags:
+        - "Order"
+      summary: Create a new order
+      description: Create a new order with details of the flight and passengers.
+      requestBody:
+        required: true
+        content:
+          application/json:
+            schema:
+              $ref: '#/components/schemas/OrderRequest'
+      responses:
+        201:
+          description: Order created successfully
+          content:
+            application/json:
+              schema:
+                $ref: '#/components/schemas/OrderResponse'
+        400:
+          description: Bad request, missing or invalid fields
+          content:
+            application/json:
+              schema:
+                type: object
+                properties:
+                  status:
+                    type: boolean
+                    example: false
+                  message:
+                    type: string
+                    example: "Missing 'field_name' in passenger details"
+                  data:
+                    example: ~
+        401:
+          description: Unauthorized, user not authenticated
+          content:
+            application/json:
+              schema:
+                type: object
+                properties:
+                  status:
+                    type: boolean
+                    example: false
+                  message:
+                    type: string
+                    example: "User not authenticated"
+                  data:
+                    example: ~
+      security:
+        - bearerAuth: []
+
+  /ticket/orders:
+    get:
+      tags:
+        - "Order"
+      summary: Retrieve all orders
+      description: Retrieve a list of all orders made by authenticated users.
+      responses:
+        200:
+          description: Successfully retrieved all orders
+          content:
+            application/json:
+              schema:
+                type: array
+                items:
+                  $ref: '#/components/schemas/OrderResponse'
+        401:
+          description: Unauthorized, user not authenticated
+          content:
+            application/json:
+              schema:
+                type: object
+                properties:
+                  status:
+                    type: boolean
+                    example: false
+                  message:
+                    type: string
+                    example: "User not authenticated"
+                  data:
+                    example: ~
+      security:
+        - bearerAuth: []
+
+  /ticket/order/{orderId}:
+    get:
+      tags:
+        - "Order"
+      summary: Retrieve a specific order
+      description: Retrieve details of a specific order by order ID.
+      parameters:
+        - in: path
+          name: orderId
+          required: true
+          schema:
+            type: integer
+          description: The ID of the order to retrieve
+      responses:
+        200:
+          description: Successfully retrieved the order
+          content:
+            application/json:
+              schema:
+                $ref: '#/components/schemas/OrderResponse'
+        404:
+          description: Order not found
+          content:
+            application/json:
+              schema:
+                type: object
+                properties:
+                  status:
+                    type: boolean
+                    example: false
+                  message:
+                    type: string
+                    example: "Order not found"
+                  data:
+                    example: ~
+        401:
+          description: Unauthorized, user not authenticated
+          content:
+            application/json:
+              schema:
+                type: object
+                properties:
+                  status:
+                    type: boolean
+                    example: false
+                  message:
+                    type: string
+                    example: "User not authenticated"
+                  data:
+                    example: ~
+      security:
+        - bearerAuth: []
+            
+  /notifications:
+    get:
+      tags:
+        - "Notification"
+      summary: Get All notification
+      description: Get All notification
+      responses:
+        "200":
+          description: Success
+          content:
+            application/json:
+              schema:
+                type: object
+                properties:
+                  status:
+                    type: boolean
+                    example: true
+                  message:
+                    type: string
+                    example: Notifications retrieved successfully
+                  data:
+                    type: array
+                    items:
+                      type: object
+                      properties:
+                        id:
+                          type: integer
+                          example: 1
+                        title:
+                          type: string
+                          example: Password Updated!
+                        message:
+                          type: string
+                          example: Your password has been updated successfully!
+                        isRead:
+                          type: boolean
+                          example: false
+                        createdAt:
+                          type: string
+                          example: 2024-05-26T14:20:18.724Z
+                        user_id:
+                          type: integer
+                          example: 1
+      security:
+        - bearerAuth: []
+
+  /notifications/markAsRead:
+    put:
+      tags:
+        - "Notification"
+      summary: Update Status notification
+      description: Update Status notification
+      responses:
+        "200":
+          description: Success
+          content:
+            application/json:
+              schema:
+                type: object
+                properties:
+                  status:
+                    type: boolean
+                    example: true
+                  message:
+                    type: string
+                    example: Notifications marked as read for the user
+                  data:
+                    type: object
+                    properties:
+                      count:
+                        type: integer
+                        example: 2
+      security:
+        - bearerAuth: []
+
+components:
+  securitySchemes:
+    bearerAuth:
+      type: http
+      scheme: bearer
+      bearerFormat: JWT
+  schemas:
+    UserResponse:
+      type: object
+      properties:
+        id:
+          type: integer
+          example: 1
+        fullname:
+          type: string
+          example: Flynow Foundation
+        family_name:
+          type: string
+          example: ~
+        email:
+          type: string
+          example: flynowb6@gmail.com
+        phoneNumber:
+          type: string
+          example: "08123456789"
+        avatar_url:
+          type: string
+          example: ~
+        google_id:
+          type: string
+          example: ~
+        otp:
+          type: string
+          example: 123456
+        otpCreatedAt:
+          type: string
+          example: 2024-05-24T16:03:46.444Z
+        isVerified:
+          type: boolean
+          example: false
+        role:
+          type: string
+          example: user
+    FlightSchedule:
+      type: object
+      properties:
+        id:
+          type: integer
+          example: 1
+          description: ID Jadwal Penerbangan
+        flight_number:
+          type: string
+          example: mup-570825
+          description: Nomor Penerbangan
+        time_arrive:
+          type: string
+          example: 14:45
+          description: Waktu Tiba
+        time_departure:
+          type: string
+          example: 06:00
+          description: Waktu Berangkat
+        date_flight:
+          type: string
+          example: 25-05-2024
+          description: Tanggal Penerbangan
+        estimation_minute:
+          type: integer
+          example: 240
+          description: Estimasi Menit
+        city_arrive_id:
+          type: integer
+          example: 2
+          description: ID Kota Tiba
+        city_destination_id:
+          type: integer
+          example: 1
+          description: ID Kota Tujuan
+        city_arrive:
+          $ref: "#/components/schemas/City"
+        city_destination:
+          $ref: "#/components/schemas/City"
+        DetailFlight:
+          type: array
+          items:
+            $ref: "#/components/schemas/DetailFlight"
+
+    DetailFlight:
+      type: object
+      properties:
+        price:
+          type: integer
+          example: 500000
+          description: Harga
+        detailPlaneId:
+          $ref: "#/components/schemas/PlaneDetail"
+
+    PlaneDetail:
+      type: object
+      properties:
+        seat_class:
+          $ref: "#/components/schemas/SeatClass"
+        plane:
+          $ref: "#/components/schemas/Plane"
+
+    SeatClass:
+      type: object
+      properties:
+        type_class:
+          type: string
+          example: Ekonomi
+          description: Jenis Kelas
+
+    Plane:
+      type: object
+      properties:
+        name:
+          type: string
+          example: Boeing 737-800
+          description: Nama Pesawat
+
+    City:
+      type: object
+      properties:
+        code:
+          type: string
+          example: CGK
+          description: Kode Kota
+        name:
+          type: string
+          example: Tangerang
+          description: Nama Kota
+        airport_name:
+          type: string
+          example: Bandara Internasional Soekarno-Hatta
+          description: Nama Bandara
+
+    OrderRequest:
+      type: object
+      required:
+        - detailFlightId
+        - passengers
+      properties:
+        detailFlightId:
+          type: integer
+          example: 2
+        passengers:
+          type: array
+          items:
+            $ref: '#/components/schemas/Passenger'
+            
+    Passenger:
+      type: object
+      properties:
+        title:
+          type: string
+          example: Mr
+        fullname:
+          type: string
+          example: John Doe
+        family_name:
+          type: string
+          example: Doe
+        birth_date:
+          type: string
+          format: date
+          example: "1990-01-01"
+        nationality:
+          type: string
+          example: USA
+        identity_type:
+          type: string
+          example: passport
+        identity_number:
+          type: string
+          example: P12345612
+        expired_date:
+          type: string
+          format: date
+          example: "2030-01-01"
+        issuing_country:
+          type: string
+          example: USA
+
+    OrderResponse:
+      type: object
+      properties:
+        id:
+          type: integer
+          example: 1
+        user:
+          $ref: '#/components/schemas/UserResponse'
+        detailFlight:
+          $ref: '#/components/schemas/FlightSchedule'
+        passengers:
+          type: array
+          items:
+            $ref: '#/components/schemas/Passenger'
+        status:
+          type: string
+          example: unpaid
+        code:
+          type: string
+          example: ORD123456
+        expired_paid:
+          type: string
+          format: date-time
+          example: "2024-05-25T14:20:18.724Z"
+
+  requestBodies:
+    createLogin:
+      content:
+        application/json:
+          schema:
+            type: object
+            properties:
+              emailOrPhoneNumber:
+                type: string
+                example: flynowb6@gmail.com
+              password:
+                type: string
+                example: Flynowb6#
+    createUser:
+      content:
+        application/json:
+          schema:
+            type: object
+            properties:
+              fullname:
+                type: string
+                example: Flynow Foundation
+              email:
+                type: string
+                example: flynowb6@gmail.com
+              phoneNumber:
+                type: string
+                example: "08123456789"
+              password:
+                type: string
+                example: Flynowb6#